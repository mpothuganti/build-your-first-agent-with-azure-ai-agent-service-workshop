--- conflicted
+++ resolved
@@ -89,26 +89,14 @@
 
 ## Review the Instructions
 
-1. Open the **src/workshop/instructions/instructions_file_search.txt** file. This file replaces the instructions used in the previous lab.
-
-2. The **Tools** section now includes a “Contoso Product Information Vector Store” capability, enabling the agent to:
-
-      - Search the vector store for additional Contoso product information.
-      - Access this resource via the **FileSearchTool** SDK function defined in **main.py**.
-
-## Run the Agent App
-
-<<<<<<< HEAD
-1. Press <kbd>F5</kbd> and select whether you want to run the C# or Python app.
-1. In the terminal, the app starts, and the agent app will prompt you to **Enter your query**.
-=======
 1. Review the **create_vector_store** function in the **utilities.py** file. The create_vector_store function uploads the Tents Data Sheet and saves it in a vector store.
 
     If you are comfortable using the VS Code debugger, then set a [breakpoint](https://code.visualstudio.com/Docs/editor/debugging){:target="_blank"} in the **create_vector_store** function to observe how the vector store is created.
 
-2. Press <kbd>F5</kbd> to run the app.
-3. In the terminal, the app starts, and the agent app will prompt you to **Enter your query**.
->>>>>>> b583c295
+## Run the Agent App
+
+1. Press <kbd>F5</kbd> and select whether you want to run the C# or Python app.
+1. In the terminal, the app starts, and the agent app will prompt you to **Enter your query**.
 
 ### Start a Conversation with the Agent
 
