--- conflicted
+++ resolved
@@ -89,13 +89,9 @@
 
 The **instructions/instructions_file_search.txt** file provides guidance on how the LLM should use File Search for grounding purposes.
 
-<<<<<<< HEAD
-## Run the Agent App
-=======
 We have added a new tool to the instructions for the agent. This tool directs the agent to search the "Contoso Product Information Vector Store" for additional Contoso product information. This vector store is specified in a call to the `FileSearchTool` SDK function in `main.py`.
 
-### Run the Agent App
->>>>>>> 1eb13181
+## Run the Agent App
 
 1. Press <kbd>F5</kbd> and select whether you want to run the C# or Python app.
 1. In the terminal, the app starts, and the agent app will prompt you to **Enter your query**.
